--- conflicted
+++ resolved
@@ -120,14 +120,8 @@
 
   Eigen::MatrixXd coeffs = compute_expansion_coefficients(wcoeffs, dual);
 
-<<<<<<< HEAD
-  return FiniteElement(name, celltype, degree, {tdim}, coeffs, entity_dofs,
-                       base_permutations, {}, {},
-                       mapping::type::contravariantPiola);
-=======
   return FiniteElement(element::family::BDM, celltype, degree, {tdim}, coeffs,
                        entity_dofs, base_permutations, {}, {},
-                       "contravariant piola");
->>>>>>> 738d72ff
+                       mapping::type::contravariantPiola);
 }
 //-----------------------------------------------------------------------------