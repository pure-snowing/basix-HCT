
// Copyright (c) 2020 Chris Richardson
// FEniCS Project
// SPDX-License-Identifier:    MIT

#include "crouzeix-raviart.h"
#include "polynomial-set.h"
#include "quadrature.h"
#include <Eigen/Dense>
#include <numeric>
#include <vector>

using namespace libtab;

//-----------------------------------------------------------------------------
FiniteElement CrouzeixRaviart::create(cell::Type celltype, int degree)
{
  if (degree != 1)
    throw std::runtime_error("Degree must be 1 for Crouzeix-Raviart");

  const int tdim = cell::topological_dimension(celltype);
  const std::vector<std::vector<std::vector<int>>> topology
      = cell::topology(celltype);
  const std::vector<std::vector<int>> facet_topology = topology[tdim - 1];
  const Eigen::ArrayXXd geometry = cell::geometry(celltype);

  const int ndofs = facet_topology.size();
  Eigen::ArrayXXd pts = Eigen::ArrayXXd::Zero(ndofs, tdim);

  // Compute facet midpoints
  int c = 0;
  for (const std::vector<int>& f : facet_topology)
  {
    for (int i : f)
      pts.row(c) += geometry.row(i);
    pts.row(c) /= static_cast<double>(f.size());
    ++c;
  }

  Eigen::MatrixXd dual = polyset::tabulate(celltype, 1, 0, pts)[0];
  int perm_count = 0;
  std::vector<Eigen::MatrixXd> base_permutations(
      perm_count, Eigen::MatrixXd::Identity(ndofs, ndofs));

<<<<<<< HEAD
  const Eigen::MatrixXd coeffs = FiniteElement::compute_expansion_coefficents(
      Eigen::MatrixXd::Identity(ndofs, ndofs), dual);
=======
  const Eigen::MatrixXd new_coeffs
      = FiniteElement::compute_expansion_coefficients(coeffs, dualmat);
>>>>>>> 3961749f

  // Crouzeix-Raviart has one dof on each entity of tdim-1.
  std::vector<std::vector<int>> entity_dofs(topology.size());
  entity_dofs[0].resize(topology[0].size(), 0);
  entity_dofs[1].resize(topology[1].size(), (tdim == 2) ? 1 : 0);
  entity_dofs[2].resize(topology[2].size(), (tdim == 3) ? 1 : 0);
  if (tdim == 3)
    entity_dofs[3] = {0};

  return FiniteElement(celltype, 1, {1}, coeffs, entity_dofs,
                       base_permutations);
}
//-----------------------------------------------------------------------------<|MERGE_RESOLUTION|>--- conflicted
+++ resolved
@@ -42,13 +42,8 @@
   std::vector<Eigen::MatrixXd> base_permutations(
       perm_count, Eigen::MatrixXd::Identity(ndofs, ndofs));
 
-<<<<<<< HEAD
-  const Eigen::MatrixXd coeffs = FiniteElement::compute_expansion_coefficents(
+  const Eigen::MatrixXd coeffs = FiniteElement::compute_expansion_coefficients(
       Eigen::MatrixXd::Identity(ndofs, ndofs), dual);
-=======
-  const Eigen::MatrixXd new_coeffs
-      = FiniteElement::compute_expansion_coefficients(coeffs, dualmat);
->>>>>>> 3961749f
 
   // Crouzeix-Raviart has one dof on each entity of tdim-1.
   std::vector<std::vector<int>> entity_dofs(topology.size());
