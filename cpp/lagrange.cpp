// Copyright (c) 2020 Chris Richardson & Matthew Scroggs
// FEniCS Project
// SPDX-License-Identifier:    MIT

#include "lagrange.h"
#include "dof-permutations.h"
#include "element-families.h"
#include "lattice.h"
#include "polyset.h"
#include <Eigen/Dense>
#include <iostream>
#include <numeric>

using namespace basix;

//----------------------------------------------------------------------------
<<<<<<< HEAD
FiniteElement basix::create_lagrange(cell::type celltype, int degree,
                                     const std::string& name)
=======
FiniteElement basix::create_lagrange(cell::type celltype, int degree)
>>>>>>> 738d72ff
{
  if (celltype == cell::type::point)
    throw std::runtime_error("Invalid celltype");

  const int ndofs = polyset::dim(celltype, degree);

  const std::vector<std::vector<std::vector<int>>> topology
      = cell::topology(celltype);
  std::vector<std::vector<int>> entity_dofs(topology.size());

  // Create points at nodes, ordered by topology (vertices first)
  Eigen::ArrayXXd pt(ndofs, topology.size() - 1);
  if (degree == 0)
  {
    pt = lattice::create(celltype, 0, lattice::type::equispaced, true);
    for (std::size_t i = 0; i < entity_dofs.size(); ++i)
      entity_dofs[i].resize(topology[i].size(), 0);
    entity_dofs[topology.size() - 1][0] = 1;
  }
  else
  {
    int c = 0;
    for (std::size_t dim = 0; dim < topology.size(); ++dim)
    {
      for (std::size_t i = 0; i < topology[dim].size(); ++i)
      {
        const Eigen::ArrayXXd entity_geom
            = cell::sub_entity_geometry(celltype, dim, i);

        if (dim == 0)
        {
          pt.row(c++) = entity_geom.row(0);
          entity_dofs[0].push_back(1);
        }
        else if (dim == topology.size() - 1)
        {
          const Eigen::ArrayXXd lattice = lattice::create(
              celltype, degree, lattice::type::equispaced, false);
          for (int j = 0; j < lattice.rows(); ++j)
            pt.row(c++) = lattice.row(j);
          entity_dofs[dim].push_back(lattice.rows());
        }
        else
        {
          cell::type ct = cell::sub_entity_type(celltype, dim, i);
          const Eigen::ArrayXXd lattice
              = lattice::create(ct, degree, lattice::type::equispaced, false);
          entity_dofs[dim].push_back(lattice.rows());
          for (int j = 0; j < lattice.rows(); ++j)
          {
            pt.row(c) = entity_geom.row(0);
            for (int k = 0; k < lattice.cols(); ++k)
            {
              pt.row(c) += (entity_geom.row(k + 1) - entity_geom.row(0))
                           * lattice(j, k);
            }
            ++c;
          }
        }
      }
    }
  }

  int perm_count = 0;
  for (std::size_t i = 1; i < topology.size() - 1; ++i)
    perm_count += topology[i].size() * i;

  std::vector<Eigen::MatrixXd> base_permutations(
      perm_count, Eigen::MatrixXd::Identity(ndofs, ndofs));
  if (celltype == cell::type::interval)
  {
    assert(perm_count == 0);
  }
  else if (celltype == cell::type::triangle)
  {
    Eigen::ArrayXi edge_ref = dofperms::interval_reflection(degree - 1);
    for (int edge = 0; edge < 3; ++edge)
    {
      const int start = 3 + edge_ref.size() * edge;
      for (int i = 0; i < edge_ref.size(); ++i)
      {
        base_permutations[edge](start + i, start + i) = 0;
        base_permutations[edge](start + i, start + edge_ref[i]) = 1;
      }
    }
  }
  else if (celltype == cell::type::quadrilateral)
  {
    Eigen::ArrayXi edge_ref = dofperms::interval_reflection(degree - 1);
    for (int edge = 0; edge < 4; ++edge)
    {
      const int start = 4 + edge_ref.size() * edge;
      for (int i = 0; i < edge_ref.size(); ++i)
      {
        base_permutations[edge](start + i, start + i) = 0;
        base_permutations[edge](start + i, start + edge_ref[i]) = 1;
      }
    }
  }
  else if (celltype == cell::type::tetrahedron)
  {
    Eigen::ArrayXi edge_ref = dofperms::interval_reflection(degree - 1);
    for (int edge = 0; edge < 6; ++edge)
    {
      const int start = 4 + edge_ref.size() * edge;
      for (int i = 0; i < edge_ref.size(); ++i)
      {
        base_permutations[edge](start + i, start + i) = 0;
        base_permutations[edge](start + i, start + edge_ref[i]) = 1;
      }
    }
    Eigen::ArrayXi face_ref = dofperms::triangle_reflection(degree - 2);
    Eigen::ArrayXi face_rot = dofperms::triangle_rotation(degree - 2);
    for (int face = 0; face < 4; ++face)
    {
      const int start = 4 + edge_ref.size() * 6 + face_ref.size() * face;
      for (int i = 0; i < face_rot.size(); ++i)
      {
        base_permutations[6 + 2 * face](start + i, start + i) = 0;
        base_permutations[6 + 2 * face](start + i, start + face_rot[i]) = 1;
        base_permutations[6 + 2 * face + 1](start + i, start + i) = 0;
        base_permutations[6 + 2 * face + 1](start + i, start + face_ref[i]) = 1;
      }
    }
  }
  else if (celltype == cell::type::hexahedron)
  {
    Eigen::ArrayXi edge_ref = dofperms::interval_reflection(degree - 1);
    for (int edge = 0; edge < 12; ++edge)
    {
      const int start = 8 + edge_ref.size() * edge;
      for (int i = 0; i < edge_ref.size(); ++i)
      {
        base_permutations[edge](start + i, start + i) = 0;
        base_permutations[edge](start + i, start + edge_ref[i]) = 1;
      }
    }
    Eigen::ArrayXi face_ref = dofperms::quadrilateral_reflection(degree - 1);
    Eigen::ArrayXi face_rot = dofperms::quadrilateral_rotation(degree - 1);
    for (int face = 0; face < 6; ++face)
    {
      const int start = 8 + edge_ref.size() * 12 + face_ref.size() * face;
      for (int i = 0; i < face_rot.size(); ++i)
      {
        base_permutations[12 + 2 * face](start + i, start + i) = 0;
        base_permutations[12 + 2 * face](start + i, start + face_rot[i]) = 1;
        base_permutations[12 + 2 * face + 1](start + i, start + i) = 0;
        base_permutations[12 + 2 * face + 1](start + i, start + face_ref[i])
            = 1;
      }
    }
  }
  else
  {
    std::cout << "Base permutations not implemented for this cell type."
              << std::endl;
  }

  // Point evaluation of basis
  Eigen::MatrixXd dualmat = polyset::tabulate(celltype, degree, 0, pt)[0];
  Eigen::MatrixXd coeffs = compute_expansion_coefficients(
      Eigen::MatrixXd::Identity(ndofs, ndofs), dualmat);

  return FiniteElement(element::family::P, celltype, degree, {1}, coeffs,
                       entity_dofs, base_permutations, pt,
                       Eigen::MatrixXd::Identity(ndofs, ndofs));
}
//-----------------------------------------------------------------------------
<<<<<<< HEAD
FiniteElement basix::create_dlagrange(cell::type celltype, int degree,
                                      const std::string& name)
=======
FiniteElement basix::create_dlagrange(cell::type celltype, int degree)
>>>>>>> 738d72ff
{
  // Only tabulate for scalar. Vector spaces can easily be built from
  // the scalar space.

  const int ndofs = polyset::dim(celltype, degree);

  std::vector<std::vector<std::vector<int>>> topology
      = cell::topology(celltype);
  std::vector<std::vector<int>> entity_dofs(topology.size());
  for (std::size_t i = 0; i < topology.size(); ++i)
    entity_dofs[i].resize(topology[i].size(), 0);
  entity_dofs[topology.size() - 1][0] = ndofs;

  Eigen::ArrayXXd geometry = cell::geometry(celltype);
  const Eigen::ArrayXXd pt
      = lattice::create(celltype, degree, lattice::type::equispaced, true);

  // Point evaluation of basis
  Eigen::MatrixXd dualmat = polyset::tabulate(celltype, degree, 0, pt)[0];

  Eigen::MatrixXd coeffs = compute_expansion_coefficients(
      Eigen::MatrixXd::Identity(ndofs, ndofs), dualmat);

  int perm_count = 0;
  for (std::size_t i = 1; i < topology.size() - 1; ++i)
    perm_count += topology[i].size() * i;

  std::vector<Eigen::MatrixXd> base_permutations(
      perm_count, Eigen::MatrixXd::Identity(ndofs, ndofs));

  return FiniteElement(element::family::DP, celltype, degree, {1}, coeffs,
                       entity_dofs, base_permutations, pt,
                       Eigen::MatrixXd::Identity(ndofs, ndofs));
}
//-----------------------------------------------------------------------------<|MERGE_RESOLUTION|>--- conflicted
+++ resolved
@@ -14,12 +14,7 @@
 using namespace basix;
 
 //----------------------------------------------------------------------------
-<<<<<<< HEAD
-FiniteElement basix::create_lagrange(cell::type celltype, int degree,
-                                     const std::string& name)
-=======
 FiniteElement basix::create_lagrange(cell::type celltype, int degree)
->>>>>>> 738d72ff
 {
   if (celltype == cell::type::point)
     throw std::runtime_error("Invalid celltype");
@@ -188,12 +183,7 @@
                        Eigen::MatrixXd::Identity(ndofs, ndofs));
 }
 //-----------------------------------------------------------------------------
-<<<<<<< HEAD
-FiniteElement basix::create_dlagrange(cell::type celltype, int degree,
-                                      const std::string& name)
-=======
 FiniteElement basix::create_dlagrange(cell::type celltype, int degree)
->>>>>>> 738d72ff
 {
   // Only tabulate for scalar. Vector spaces can easily be built from
   // the scalar space.
