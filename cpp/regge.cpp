// Copyright (c) 2020 Chris Richardson
// FEniCS Project
// SPDX-License-Identifier:    MIT

#include "regge.h"
#include "element-families.h"
#include "lattice.h"
#include "mappings.h"
#include "polyset.h"
#include <iostream>

using namespace basix;

namespace
{
//-----------------------------------------------------------------------------
Eigen::MatrixXd create_regge_space(cell::type celltype, int degree)
{
  if (celltype != cell::type::triangle and celltype != cell::type::tetrahedron)
    throw std::runtime_error("Unsupported celltype");

  const int tdim = cell::topological_dimension(celltype);
  const int nc = tdim * (tdim + 1) / 2;
  const int basis_size = polyset::dim(celltype, degree);
  const int ndofs = basis_size * nc;
  const int psize = basis_size * tdim * tdim;

  Eigen::ArrayXXd wcoeffs = Eigen::ArrayXXd::Zero(ndofs, psize);
  int s = basis_size;
  for (int i = 0; i < tdim; ++i)
  {
    for (int j = 0; j < tdim; ++j)
    {
      int xoff = i + tdim * j;
      int yoff = i + j;
      if (tdim == 3 and i > 0 and j > 0)
        ++yoff;

      wcoeffs.block(yoff * s, xoff * s, s, s) = Eigen::MatrixXd::Identity(s, s);
    }
  }

  return wcoeffs;
}
//-----------------------------------------------------------------------------
Eigen::MatrixXd create_regge_dual(cell::type celltype, int degree)
{
  const int tdim = cell::topological_dimension(celltype);

  const int basis_size = polyset::dim(celltype, degree);

  const int ndofs = basis_size * (tdim + 1) * tdim / 2;
  const int space_size = basis_size * tdim * tdim;

  Eigen::ArrayXXd dualmat(ndofs, space_size);
  std::vector<std::vector<std::vector<int>>> topology
      = cell::topology(celltype);
  const Eigen::ArrayXXd geometry = cell::geometry(celltype);

  // dof counter
  int dof = 0;
  for (std::size_t dim = 1; dim < topology.size(); ++dim)
  {
    for (std::size_t i = 0; i < topology[dim].size(); ++i)
    {
      const Eigen::ArrayXXd entity_geom
          = cell::sub_entity_geometry(celltype, dim, i);

      Eigen::ArrayXd point = entity_geom.row(0);
      cell::type ct = cell::sub_entity_type(celltype, dim, i);
      Eigen::ArrayXXd lattice
          = lattice::create(ct, degree + 2, lattice::type::equispaced, false);
      Eigen::ArrayXXd pts(lattice.rows(), entity_geom.cols());
      for (int j = 0; j < lattice.rows(); ++j)
      {
        pts.row(j) = entity_geom.row(0);
        for (int k = 0; k < entity_geom.rows() - 1; ++k)
        {
          pts.row(j)
              += (entity_geom.row(k + 1) - entity_geom.row(0)) * lattice(j, k);
        }
      }

      Eigen::MatrixXd basis = polyset::tabulate(celltype, degree, 0, pts)[0];

      // Store up outer(t, t) for all tangents
      std::vector<int>& vert_ids = topology[dim][i];
      int ntangents = dim * (dim + 1) / 2;
      std::vector<Eigen::MatrixXd> vvt(ntangents);
      int c = 0;
      for (std::size_t s = 0; s < dim; ++s)
      {
        for (std::size_t d = s + 1; d < dim + 1; ++d)
        {
          const Eigen::VectorXd edge_t
              = geometry.row(vert_ids[d]) - geometry.row(vert_ids[s]);
          // outer product v.v^T
          vvt[c++] = edge_t * edge_t.transpose();
        }
      }

      for (int k = 0; k < pts.rows(); ++k)
      {
        for (int j = 0; j < ntangents; ++j)
        {
          Eigen::Map<Eigen::VectorXd> vvt_flat(vvt[j].data(),
                                               vvt[j].rows() * vvt[j].cols());
          // outer product: outer(outer(t, t), basis)
          const Eigen::MatrixXd vvt_b = vvt_flat * basis.row(k);

          // Copy tensor values row by row into dualmat
          for (int r = 0; r < vvt_b.rows(); ++r)
            dualmat.block(dof, r * vvt_b.cols(), 1, vvt_b.cols())
                = vvt_b.row(r);
          ++dof;
        }
      }
    }
  }

  return dualmat;
}
//-----------------------------------------------------------------------------
} // namespace
//-----------------------------------------------------------------------------
<<<<<<< HEAD
FiniteElement basix::create_regge(cell::type celltype, int degree,
                                  const std::string& name)
=======
FiniteElement basix::create_regge(cell::type celltype, int degree)
>>>>>>> 738d72ff
{
  const int tdim = cell::topological_dimension(celltype);

  Eigen::MatrixXd wcoeffs = create_regge_space(celltype, degree);
  Eigen::MatrixXd dual = create_regge_dual(celltype, degree);

  // TODO
  const int ndofs = dual.rows();
  int perm_count = tdim == 2 ? 3 : 14;
  std::vector<Eigen::MatrixXd> base_permutations(
      perm_count, Eigen::MatrixXd::Identity(ndofs, ndofs));

  Eigen::MatrixXd coeffs = compute_expansion_coefficients(wcoeffs, dual);

  // Regge has (d+1) dofs on each edge, 3d(d+1)/2 on each face
  // and d(d-1)(d+1) on the interior in 3D
  const std::vector<std::vector<std::vector<int>>> topology
      = cell::topology(celltype);
  std::vector<std::vector<int>> entity_dofs(topology.size());
  entity_dofs[0].resize(topology[0].size(), 0);
  entity_dofs[1].resize(topology[1].size(), degree + 1);
  entity_dofs[2].resize(topology[2].size(), 3 * (degree + 1) * degree / 2);
  if (tdim > 2)
    entity_dofs[3] = {(degree + 1) * degree * (degree - 1)};

<<<<<<< HEAD
  return FiniteElement(name, celltype, degree, {tdim, tdim}, coeffs,
                       entity_dofs, base_permutations, {}, {},
                       mapping::type::doubleCovariantPiola);
=======
  return FiniteElement(element::family::Regge, celltype, degree, {tdim, tdim},
                       coeffs, entity_dofs, base_permutations, {}, {},
                       "double covariant piola");
>>>>>>> 738d72ff
}
//-----------------------------------------------------------------------------<|MERGE_RESOLUTION|>--- conflicted
+++ resolved
@@ -123,12 +123,7 @@
 //-----------------------------------------------------------------------------
 } // namespace
 //-----------------------------------------------------------------------------
-<<<<<<< HEAD
-FiniteElement basix::create_regge(cell::type celltype, int degree,
-                                  const std::string& name)
-=======
 FiniteElement basix::create_regge(cell::type celltype, int degree)
->>>>>>> 738d72ff
 {
   const int tdim = cell::topological_dimension(celltype);
 
@@ -154,14 +149,8 @@
   if (tdim > 2)
     entity_dofs[3] = {(degree + 1) * degree * (degree - 1)};
 
-<<<<<<< HEAD
-  return FiniteElement(name, celltype, degree, {tdim, tdim}, coeffs,
-                       entity_dofs, base_permutations, {}, {},
-                       mapping::type::doubleCovariantPiola);
-=======
   return FiniteElement(element::family::Regge, celltype, degree, {tdim, tdim},
                        coeffs, entity_dofs, base_permutations, {}, {},
-                       "double covariant piola");
->>>>>>> 738d72ff
+                       mapping::type::doubleCovariantPiola);
 }
 //-----------------------------------------------------------------------------