--- conflicted
+++ resolved
@@ -151,21 +151,16 @@
   Eigen::Array<double, Eigen::Dynamic, Eigen::Dynamic, Eigen::RowMajor> dualmat
       = create_regge_dual(celltype, degree);
 
-<<<<<<< HEAD
   // TODO
   const int ndofs = dualmat.rows();
   int perm_count = 0;
   Eigen::Array<int, Eigen::Dynamic, Eigen::Dynamic, Eigen::RowMajor>
       base_permutations(perm_count, ndofs);
 
-  auto new_coeffs = FiniteElement::apply_dualmat_to_basis(wcoeffs, dualmat);
+  auto new_coeffs
+      = FiniteElement::compute_expansion_coefficents(wcoeffs, dualmat);
   FiniteElement el(celltype, degree, tdim * tdim, new_coeffs,
                    base_permutations);
-=======
-  auto new_coeffs
-      = FiniteElement::compute_expansion_coefficents(wcoeffs, dualmat);
-  FiniteElement el(celltype, degree, tdim * tdim, new_coeffs);
->>>>>>> 8559ee5f
   return el;
 }
 //-----------------------------------------------------------------------------