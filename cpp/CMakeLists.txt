# Copyright (c) 2020 Chris Richardson
# FEniCS Project
# SPDX-License-Identifier: MIT

include(CheckCXXCompilerFlag)
CHECK_CXX_COMPILER_FLAG("-Wno-comment -Wall -Werror -std=c++17" HAVE_NO_MULTLINE)
if (HAVE_NO_MULTLINE)
  set(CMAKE_CXX_FLAGS "-Wno-comment -Wall -Werror -std=c++17 ${CMAKE_CXX_FLAGS}")
endif()

# Executable
add_library(basix SHARED lattice.cpp polyset.cpp dof-permutations.cpp
                          moments.cpp lagrange.cpp finite-element.cpp
<<<<<<< HEAD
                          mappings.cpp
                          quadrature.cpp brezzi-douglas-marini.cpp
                          nedelec.cpp raviart-thomas.cpp cell.cpp regge.cpp
                          crouzeix-raviart.cpp basix.cpp)
=======
                          log.cpp quadrature.cpp brezzi-douglas-marini.cpp
                          nedelec.cpp raviart-thomas.cpp cell.cpp nce-rtc.cpp
                          regge.cpp crouzeix-raviart.cpp basix.cpp)
>>>>>>> f3914cec
target_compile_definitions(basix PRIVATE BASIX_VERSION=${PROJECT_VERSION})
target_compile_definitions(basix PUBLIC EIGEN_MAX_ALIGN_BYTES=32)<|MERGE_RESOLUTION|>--- conflicted
+++ resolved
@@ -11,15 +11,9 @@
 # Executable
 add_library(basix SHARED lattice.cpp polyset.cpp dof-permutations.cpp
                           moments.cpp lagrange.cpp finite-element.cpp
-<<<<<<< HEAD
-                          mappings.cpp
-                          quadrature.cpp brezzi-douglas-marini.cpp
+                          mappings.cpp nce-rtc.cpp
+                          log.cpp quadrature.cpp brezzi-douglas-marini.cpp
                           nedelec.cpp raviart-thomas.cpp cell.cpp regge.cpp
                           crouzeix-raviart.cpp basix.cpp)
-=======
-                          log.cpp quadrature.cpp brezzi-douglas-marini.cpp
-                          nedelec.cpp raviart-thomas.cpp cell.cpp nce-rtc.cpp
-                          regge.cpp crouzeix-raviart.cpp basix.cpp)
->>>>>>> f3914cec
 target_compile_definitions(basix PRIVATE BASIX_VERSION=${PROJECT_VERSION})
 target_compile_definitions(basix PUBLIC EIGEN_MAX_ALIGN_BYTES=32)