--- conflicted
+++ resolved
@@ -368,11 +368,7 @@
 
   auto new_coeffs
       = FiniteElement::compute_expansion_coefficents(wcoeffs, dualmat);
-<<<<<<< HEAD
-  FiniteElement el(celltype, degree, tdim, new_coeffs, perms);
-=======
-  FiniteElement el(celltype, degree, {tdim}, new_coeffs, entity_dofs);
->>>>>>> d7e1ffa6
+  FiniteElement el(celltype, degree, {tdim}, new_coeffs, entity_dofs, perms);
   return el;
 }
 //-----------------------------------------------------------------------------