// Copyright (c) 2020 Chris Richardson & Matthew Scroggs
// FEniCS Project
// SPDX-License-Identifier:    MIT

#include "nedelec.h"
#include "dof-permutations.h"
#include "integral-moments.h"
#include "lagrange.h"
#include "polynomial-set.h"
#include "quadrature.h"
#include <Eigen/Dense>
#include <Eigen/SVD>
#include <numeric>
#include <vector>

using namespace libtab;

namespace
{
//-----------------------------------------------------------------------------
Eigen::MatrixXd create_nedelec_2d_space(int degree)
{
  // Number of order (degree) vector polynomials
  const int nv = degree * (degree + 1) / 2;

  // Number of order (degree-1) vector polynomials
  const int ns0 = (degree - 1) * degree / 2;

  // Number of additional polynomials in Nedelec set
  const int ns = degree;

  // Tabulate polynomial set at quadrature points
  auto [Qpts, Qwts]
      = quadrature::make_quadrature(cell::Type::triangle, 2 * degree);
  Eigen::ArrayXXd Pkp1_at_Qpts
      = polyset::tabulate(cell::Type::triangle, degree, 0, Qpts)[0];

  const int psize = Pkp1_at_Qpts.cols();

  // Create coefficients for order (degree-1) vector polynomials
  Eigen::MatrixXd wcoeffs = Eigen::MatrixXd::Zero(nv * 2 + ns, psize * 2);
  wcoeffs.block(0, 0, nv, nv) = Eigen::MatrixXd::Identity(nv, nv);
  wcoeffs.block(nv, psize, nv, nv) = Eigen::MatrixXd::Identity(nv, nv);

  // Create coefficients for the additional Nedelec polynomials
  for (int i = 0; i < ns; ++i)
  {
    for (int k = 0; k < psize; ++k)
    {
      wcoeffs(2 * nv + i, k) = (Qwts * Pkp1_at_Qpts.col(ns0 + i) * Qpts.col(1)
                                * Pkp1_at_Qpts.col(k))
                                   .sum();
      wcoeffs(2 * nv + i, k + psize) = (-Qwts * Pkp1_at_Qpts.col(ns0 + i)
                                        * Qpts.col(0) * Pkp1_at_Qpts.col(k))
                                           .sum();
    }
  }

  return wcoeffs;
}
//-----------------------------------------------------------------------------
Eigen::ArrayXXd create_nedelec_2d_dual(int degree)
{
  // Number of dofs and size of polynomial set P(k+1)
  const int ndofs = 3 * degree + degree * (degree - 1);
  const int psize = (degree + 1) * (degree + 2) / 2;

  // Dual space
  Eigen::MatrixXd dual = Eigen::MatrixXd::Zero(ndofs, psize * 2);

  // dof counter
  const int quad_deg = 5 * degree;

  // Integral representation for the boundary (edge) dofs
  FiniteElement moment_space_E
      = DiscontinuousLagrange::create(cell::Type::interval, degree - 1);
  dual.block(0, 0, 3 * degree, psize * 2)
      = moments::make_tangent_integral_moments(
          moment_space_E, cell::Type::triangle, 2, degree, quad_deg);

  if (degree > 1)
  {
    // Interior integral moment
    FiniteElement moment_space_I
        = DiscontinuousLagrange::create(cell::Type::triangle, degree - 2);
    dual.block(3 * degree, 0, degree * (degree - 1), psize * 2)
        = moments::make_integral_moments(moment_space_I, cell::Type::triangle,
                                         2, degree, quad_deg);
  }

  return dual;
}
//-----------------------------------------------------------------------------
std::vector<Eigen::MatrixXd> create_nedelec_2d_base_perms(int degree)
{
  const int ndofs = degree * (degree + 2);
  std::vector<Eigen::MatrixXd> base_permutations(
      3, Eigen::MatrixXd::Identity(ndofs, ndofs));

  Eigen::ArrayXi edge_ref = dofperms::interval_reflection(degree);
  for (int edge = 0; edge < 3; ++edge)
  {
    const int start = edge_ref.size() * edge;
    for (int i = 0; i < edge_ref.size(); ++i)
    {
      base_permutations[edge](start + i, start + i) = 0;
      base_permutations[edge](start + i, start + edge_ref[i]) = 1;
    }
  }

  Eigen::ArrayXXd edge_dir
      = dofperms::interval_reflection_tangent_directions(degree);
  for (int edge = 0; edge < 3; ++edge)
  {
    Eigen::MatrixXd directions = Eigen::MatrixXd::Identity(ndofs, ndofs);
    directions.block(edge_dir.rows() * edge, edge_dir.cols() * edge,
                     edge_dir.rows(), edge_dir.cols())
        = edge_dir;
    base_permutations[edge] *= directions;
  }

  return base_permutations;
}
//-----------------------------------------------------------------------------
Eigen::ArrayXXd create_nedelec_3d_space(int degree)
{
  // Reference tetrahedron
  const int tdim = 3;

  // Number of order (degree) vector polynomials
  const int nv = degree * (degree + 1) * (degree + 2) / 6;

  // Number of order (degree-1) vector polynomials
  const int ns0 = (degree - 1) * degree * (degree + 1) / 6;
  // Number of additional Nedelec polynomials that could be added
  const int ns = degree * (degree + 1) / 2;
  // Number of polynomials that would be included that are not independent so
  // are removed
  const int ns_remove = degree * (degree - 1) / 2;

  // Number of dofs in the space, ie size of polynomial set
  const int ndofs = 6 * degree + 4 * degree * (degree - 1)
                    + (degree - 2) * (degree - 1) * degree / 2;

  // Tabulate polynomial basis at quadrature points
  auto [Qpts, Qwts]
      = quadrature::make_quadrature(cell::Type::tetrahedron, 2 * degree);
  Eigen::ArrayXXd Pkp1_at_Qpts
      = polyset::tabulate(cell::Type::tetrahedron, degree, 0, Qpts)[0];
  const int psize = Pkp1_at_Qpts.cols();

  // Create coefficients for order (degree-1) polynomials
  Eigen::MatrixXd wcoeffs = Eigen::MatrixXd::Zero(ndofs, psize * tdim);
  for (int i = 0; i < tdim; ++i)
  {
    wcoeffs.block(nv * i, psize * i, nv, nv)
        = Eigen::MatrixXd::Identity(nv, nv);
  }

  // Create coefficients for additional Nedelec polynomials
  for (int i = 0; i < ns; ++i)
  {
    for (int k = 0; k < psize; ++k)
    {
      const double w = (Qwts * Pkp1_at_Qpts.col(ns0 + i) * Qpts.col(2)
                        * Pkp1_at_Qpts.col(k))
                           .sum();
      // Don't include polynomials (*, *, 0) that are dependant
      if (i >= ns_remove)
        wcoeffs(tdim * nv + i - ns_remove, psize + k) = -w;
      wcoeffs(tdim * nv + i + ns - ns_remove, k) = w;
    }
  }

  for (int i = 0; i < ns; ++i)
  {
    for (int k = 0; k < psize; ++k)
    {
      const double w = (Qwts * Pkp1_at_Qpts.col(ns0 + i) * Qpts.col(1)
                        * Pkp1_at_Qpts.col(k))
                           .sum();
      wcoeffs(tdim * nv + i + ns * 2 - ns_remove, k) = -w;
      // Don't include polynomials (*, *, 0) that are dependant
      if (i >= ns_remove)
        wcoeffs(tdim * nv + i - ns_remove, psize * 2 + k) = w;
    }
  }

  for (int i = 0; i < ns; ++i)
  {
    for (int k = 0; k < psize; ++k)
    {
      const double w = (Qwts * Pkp1_at_Qpts.col(ns0 + i) * Qpts.col(0)
                        * Pkp1_at_Qpts.col(k))
                           .sum();
      wcoeffs(tdim * nv + i + ns - ns_remove, psize * 2 + k) = -w;
      wcoeffs(tdim * nv + i + ns * 2 - ns_remove, psize + k) = w;
    }
  }

  return wcoeffs;
}
//-----------------------------------------------------------------------------
Eigen::ArrayXXd create_nedelec_3d_dual(int degree)
{
  const int tdim = 3;

  // Size of polynomial set P(k+1)
  const int psize = (degree + 1) * (degree + 2) * (degree + 3) / 6;

  // Work out number of dofs
  const int ndofs = 6 * degree + 4 * degree * (degree - 1)
                    + (degree - 2) * (degree - 1) * degree / 2;
  Eigen::MatrixXd dual = Eigen::MatrixXd::Zero(ndofs, psize * tdim);

  // Create quadrature scheme on the edge
  const int quad_deg = 5 * degree;

  // Integral representation for the boundary (edge) dofs
  FiniteElement moment_space_E
      = DiscontinuousLagrange::create(cell::Type::interval, degree - 1);
  dual.block(0, 0, 6 * degree, psize * 3)
      = moments::make_tangent_integral_moments(
          moment_space_E, cell::Type::tetrahedron, 3, degree, quad_deg);

  if (degree > 1)
  {
    // Integral moments on faces
    FiniteElement moment_space_F
        = DiscontinuousLagrange::create(cell::Type::triangle, degree - 2);
    dual.block(6 * degree, 0, 4 * (degree - 1) * degree, psize * 3)
        = moments::make_integral_moments(
            moment_space_F, cell::Type::tetrahedron, 3, degree, quad_deg);
  }

  if (degree > 2)
  {
    // Interior integral moment
    FiniteElement moment_space_I
        = DiscontinuousLagrange::create(cell::Type::tetrahedron, degree - 3);
    dual.block(6 * degree + 4 * degree * (degree - 1), 0,
               (degree - 2) * (degree - 1) * degree / 2, psize * 3)
        = moments::make_integral_moments(
            moment_space_I, cell::Type::tetrahedron, 3, degree, quad_deg);
  }

  return dual;
}
//-----------------------------------------------------------------------------
std::vector<Eigen::MatrixXd> create_nedelec_3d_base_perms(int degree)
{
  const int ndofs = 6 * degree + 4 * degree * (degree - 1)
                    + (degree - 2) * (degree - 1) * degree / 2;
  std::vector<Eigen::MatrixXd> base_permutations(
      14, Eigen::MatrixXd::Identity(ndofs, ndofs));

  Eigen::Array<int, Eigen::Dynamic, 1> edge_ref
      = dofperms::interval_reflection(degree);
  for (int edge = 0; edge < 6; ++edge)
  {
    const int start = edge_ref.size() * edge;
    for (int i = 0; i < edge_ref.size(); ++i)
    {
      base_permutations[edge](start + i, start + i) = 0;
      base_permutations[edge](start + i, start + edge_ref[i]) = 1;
    }
  }
  Eigen::Array<int, Eigen::Dynamic, 1> face_rot
      = dofperms::triangle_rotation(degree - 1);
  Eigen::Array<int, Eigen::Dynamic, 1> face_ref
      = dofperms::triangle_reflection(degree - 1);
  for (int face = 0; face < 4; ++face)
  {
    const int start = edge_ref.size() * 6 + face_ref.size() * 2 * face;
    for (int i = 0; i < face_rot.size(); ++i)
    {
      for (int b = 0; b < 2; ++b)
      {
        const int p = 6 + 2 * face;
        const int p1 = start + 2 * i + b;
        base_permutations[p](p1, start + i * 2 + b) = 0;
        base_permutations[p](p1, start + face_rot[i] * 2 + b) = 1;
        base_permutations[p + 1](p1, start + i * 2 + b) = 0;
        base_permutations[p + 1](p1, start + face_ref[i] * 2 + b) = 1;
      }
    }
  }

  Eigen::ArrayXXd edge_dir
      = dofperms::interval_reflection_tangent_directions(degree);
  for (int edge = 0; edge < 6; ++edge)
  {
    Eigen::MatrixXd directions = Eigen::MatrixXd::Identity(ndofs, ndofs);
    directions.block(edge_dir.rows() * edge, edge_dir.cols() * edge,
                     edge_dir.rows(), edge_dir.cols())
        = edge_dir;
    base_permutations[edge] *= directions;
  }

  // Faces
  Eigen::ArrayXXd face_dir_ref
      = dofperms::triangle_reflection_tangent_directions(degree - 1);
  Eigen::ArrayXXd face_dir_rot
      = dofperms::triangle_rotation_tangent_directions(degree - 1);
  for (int face = 0; face < 4; ++face)
  {
    // Rotate face
    Eigen::MatrixXd rotation = Eigen::MatrixXd::Identity(ndofs, ndofs);
    rotation.block(edge_dir.rows() * 6 + face_dir_rot.rows() * face,
                   edge_dir.cols() * 6 + face_dir_rot.rows() * face,
                   face_dir_rot.rows(), face_dir_rot.cols())
        = face_dir_rot;
    base_permutations[6 + 2 * face] *= rotation;

    // Reflect face
    Eigen::MatrixXd reflection = Eigen::MatrixXd::Identity(ndofs, ndofs);
    reflection.block(edge_dir.rows() * 6 + face_dir_ref.rows() * face,
                     edge_dir.cols() * 6 + face_dir_ref.rows() * face,
                     face_dir_ref.rows(), face_dir_ref.cols())
        = face_dir_ref;
    base_permutations[6 + 2 * face + 1] *= reflection;
  }

  return base_permutations;
}
} // namespace

//-----------------------------------------------------------------------------
FiniteElement Nedelec::create(cell::Type celltype, int degree)
{
  const int tdim = cell::topological_dimension(celltype);

  Eigen::ArrayXXd wcoeffs;
  Eigen::ArrayXXd dual;
  std::vector<Eigen::MatrixXd> perms;
  std::vector<Eigen::MatrixXd> directions;

  if (celltype == cell::Type::triangle)
  {
    wcoeffs = create_nedelec_2d_space(degree);
    dual = create_nedelec_2d_dual(degree);
    perms = create_nedelec_2d_base_perms(degree);
  }
  else if (celltype == cell::Type::tetrahedron)
  {
    wcoeffs = create_nedelec_3d_space(degree);
    dual = create_nedelec_3d_dual(degree);
    perms = create_nedelec_3d_base_perms(degree);
  }
  else
    throw std::runtime_error("Invalid celltype in Nedelec");

  // Nedelec has d dofs on each edge, d(d-1) on each face
  // and d(d-1)(d-2)/2 on the interior in 3D
  const std::vector<std::vector<std::vector<int>>> topology
      = cell::topology(celltype);
  std::vector<std::vector<int>> entity_dofs(topology.size());
  entity_dofs[0].resize(topology[0].size(), 0);
  entity_dofs[1].resize(topology[1].size(), degree);
  entity_dofs[2].resize(topology[2].size(), degree * (degree - 1));
  if (tdim > 2)
    entity_dofs[3] = {degree * (degree - 1) * (degree - 2) / 2};

<<<<<<< HEAD
  Eigen::MatrixXd coeffs
      = FiniteElement::compute_expansion_coefficents(wcoeffs, dual);
  return FiniteElement(celltype, degree, {tdim}, coeffs, entity_dofs, perms);
=======
  Eigen::Matrix<double, Eigen::Dynamic, Eigen::Dynamic, Eigen::RowMajor>
      new_coeffs
      = FiniteElement::compute_expansion_coefficients(wcoeffs, dualmat);
  return FiniteElement(celltype, degree, {tdim}, new_coeffs, entity_dofs,
                       perms);
>>>>>>> 3961749f
}
//-----------------------------------------------------------------------------<|MERGE_RESOLUTION|>--- conflicted
+++ resolved
@@ -361,16 +361,8 @@
   if (tdim > 2)
     entity_dofs[3] = {degree * (degree - 1) * (degree - 2) / 2};
 
-<<<<<<< HEAD
   Eigen::MatrixXd coeffs
-      = FiniteElement::compute_expansion_coefficents(wcoeffs, dual);
+      = FiniteElement::compute_expansion_coefficients(wcoeffs, dual);
   return FiniteElement(celltype, degree, {tdim}, coeffs, entity_dofs, perms);
-=======
-  Eigen::Matrix<double, Eigen::Dynamic, Eigen::Dynamic, Eigen::RowMajor>
-      new_coeffs
-      = FiniteElement::compute_expansion_coefficients(wcoeffs, dualmat);
-  return FiniteElement(celltype, degree, {tdim}, new_coeffs, entity_dofs,
-                       perms);
->>>>>>> 3961749f
 }
 //-----------------------------------------------------------------------------