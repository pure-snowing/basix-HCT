--- conflicted
+++ resolved
@@ -123,20 +123,15 @@
   else
     throw std::runtime_error("Invalid celltype in Nedelec");
 
-<<<<<<< HEAD
   // TODO
   const int ndofs = dualmat.rows();
   int perm_count = 0;
   Eigen::Array<int, Eigen::Dynamic, Eigen::Dynamic, Eigen::RowMajor>
       base_permutations(perm_count, ndofs);
 
-  auto new_coeffs = FiniteElement::apply_dualmat_to_basis(wcoeffs, dualmat);
-  FiniteElement el(celltype, degree, tdim, new_coeffs, base_permutations);
-=======
   auto new_coeffs
       = FiniteElement::compute_expansion_coefficents(wcoeffs, dualmat);
-  FiniteElement el(celltype, degree, tdim, new_coeffs);
->>>>>>> 8559ee5f
+  FiniteElement el(celltype, degree, tdim, new_coeffs, base_permutations);
   return el;
 }
 //-----------------------------------------------------------------------------