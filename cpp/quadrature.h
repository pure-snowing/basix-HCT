--- conflicted
+++ resolved
@@ -2,21 +2,14 @@
 // FEniCS Project
 // SPDX-License-Identifier:    MIT
 
-<<<<<<< HEAD
-#include "cell.h"
-#include <Eigen/Dense>
-
-#pragma once
-
-=======
 #pragma once
 
 #include "cell.h"
 #include <Eigen/Dense>
+#include <utility>
 
 /// libtab
 
->>>>>>> 8d37d8a9
 namespace libtab
 {
 /// Integration using Gauss-Jacobi quadrature on simplices. Other shapes
