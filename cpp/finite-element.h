--- conflicted
+++ resolved
@@ -204,14 +204,9 @@
   /// @return The matrix C of expansion coefficients that define the basis
   /// functions of the finite element space.
   static Eigen::MatrixXd
-<<<<<<< HEAD
-  compute_expansion_coefficents(const Eigen::MatrixXd& span_coeffs,
-                                const Eigen::MatrixXd& dual,
-=======
   compute_expansion_coefficients(const Eigen::MatrixXd& span_coeffs,
-                                const Eigen::MatrixXd& dualmat,
->>>>>>> 3961749f
-                                bool condition_check = false);
+                                 const Eigen::MatrixXd& dual,
+                                 bool condition_check = false);
 
   /// Get the base permutations
   /// The base permutations represent the effect of rotating or reflecting
