--- conflicted
+++ resolved
@@ -43,14 +43,8 @@
   std::cout << "Dual matrix = \n[" << dualmat << "]\n";
 #endif
 
-<<<<<<< HEAD
   Eigen::VectorXd new_coeffs;
   const Eigen::MatrixXd A = coeffs * dualmat.transpose();
-=======
-  auto A = coeffs * dualmat.transpose();
-
-  // FIXME: The determinant is not a condition check
->>>>>>> 06e02a54
   if (condition_check)
   {
     Eigen::JacobiSVD svd(A);
@@ -64,14 +58,8 @@
     }
     new_coeffs = svd.solve(coeffs);
   }
-<<<<<<< HEAD
   else
     new_coeffs = A.colPivHouseholderQr().solve(coeffs);
-=======
-
-  // _coeffs = A^-1(coeffs)
-  Eigen::ArrayXXd new_coeffs = A.colPivHouseholderQr().solve(coeffs);
->>>>>>> 06e02a54
 
 #ifndef NDEBUG
   std::cout << "New coeffs = \n[" << new_coeffs << "]\n";
