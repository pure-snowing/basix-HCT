--- conflicted
+++ resolved
@@ -15,13 +15,8 @@
     "Lagrange", "Discontinuous Lagrange",
     "Nedelec 1st kind H(curl)", "Nedelec 2nd kind H(curl)",
     "Raviart-Thomas", "Regge", "Crouzeix-Raviart"]
-<<<<<<< HEAD
-quadrilateral_elements = ["Lagrange"]
-hexahedron_elements = ["Lagrange"]
-=======
-quadrilateral_elements = ["Q", "RTC", "NCE"]
-hexahedron_elements = ["Q", "RTC", "NCE"]
->>>>>>> f3914cec
+quadrilateral_elements = ["Lagrange", "RTC", "NCE"]
+hexahedron_elements = ["Lagrange", "RTC", "NCE"]
 
 all_elements = [(cell, e) for cell, elements in [
     ("interval", interval_elements),
