# Copyright (c) 2020 Matthew Scroggs
# FEniCS Project
# SPDX-License-Identifier: MIT

import basix
import pytest
import numpy as np

interval_elements = ["Lagrange", "Discontinuous Lagrange"]
triangle_elements = [
    "Lagrange", "Discontinuous Lagrange",
    "Nedelec 1st kind H(curl)", "Nedelec 2nd kind H(curl)",
    "Raviart-Thomas", "Regge", "Crouzeix-Raviart"]
tetrahedron_elements = [
    "Lagrange", "Discontinuous Lagrange",
    "Nedelec 1st kind H(curl)", "Nedelec 2nd kind H(curl)",
    "Raviart-Thomas", "Regge", "Crouzeix-Raviart"]
quadrilateral_elements = ["Q", "RTC", "NCE"]
hexahedron_elements = ["Q", "RTC", "NCE"]

all_elements = [(cell, e) for cell, elements in [
    ("interval", interval_elements),
    ("triangle", triangle_elements),
    ("quadrilateral", quadrilateral_elements),
    ("tetrahedron", tetrahedron_elements),
    ("hexahedron", hexahedron_elements)] for e in elements]


@pytest.mark.parametrize("element_name", interval_elements)
@pytest.mark.parametrize("order", range(1, 6))
def test_interval_permutation_size(element_name, order):
    e = basix.create_element(element_name, "interval", order)
    assert len(e.base_permutations) == 0


@pytest.mark.parametrize("cell_name, element_name", all_elements)
@pytest.mark.parametrize("order", range(1, 6))
def test_non_zero(cell_name, element_name, order):
    if element_name == "Crouzeix-Raviart" and order != 1:
        pytest.xfail()

    e = basix.create_element(element_name, cell_name, order)

    for perm in e.base_permutations:
        for row in perm:
            assert max(abs(i) for i in row) > 1e-6


@pytest.mark.parametrize("element_name", triangle_elements)
@pytest.mark.parametrize("order", range(1, 6))
def test_triangle_permutation_orders(element_name, order):
    if element_name == "Crouzeix-Raviart" and order != 1:
        pytest.xfail()

    e = basix.create_element(element_name, "triangle", order)
    assert len(e.base_permutations) == 3

    identity = np.identity(e.dim)
    for i, order in enumerate([2, 2, 2]):
        assert np.allclose(
            np.linalg.matrix_power(e.base_permutations[i], order),
            identity)


@pytest.mark.parametrize("element_name", tetrahedron_elements)
@pytest.mark.parametrize("order", range(1, 6))
def test_tetrahedron_permutation_orders(element_name, order):
    if element_name == "Crouzeix-Raviart" and order != 1:
        pytest.xfail()

    e = basix.create_element(element_name, "tetrahedron", order)
    assert len(e.base_permutations) == 14

    identity = np.identity(e.dim)
    for i, order in enumerate([2, 2, 2, 2, 2, 2, 3, 2, 3, 2, 3, 2, 3, 2]):
        assert np.allclose(
            np.linalg.matrix_power(e.base_permutations[i], order),
            identity)


@pytest.mark.parametrize("element_name", quadrilateral_elements)
@pytest.mark.parametrize("order", range(1, 6))
def test_quadrilateral_permutation_orders(element_name, order):
    e = basix.create_element(element_name, "quadrilateral", order)
    assert len(e.base_permutations) == 4

    identity = np.identity(e.dim)
    for i, order in enumerate([2, 2, 2, 2]):
        assert np.allclose(
            np.linalg.matrix_power(e.base_permutations[i], order),
            identity)


@pytest.mark.parametrize("element_name", hexahedron_elements)
@pytest.mark.parametrize("order", range(1, 6))
def test_hexahedron_permutation_orders(element_name, order):
    e = basix.create_element(element_name, "hexahedron", order)
    assert len(e.base_permutations) == 24

    identity = np.identity(e.dim)
    for i, order in enumerate([2, 2, 2, 2, 2, 2, 2, 2, 2, 2, 2, 2,
                               4, 2, 4, 2, 4, 2, 4, 2, 4, 2, 4, 2]):
        assert np.allclose(
            np.linalg.matrix_power(e.base_permutations[i], order),
            identity)


@pytest.mark.parametrize("element_name", triangle_elements)
@pytest.mark.parametrize("order", range(1, 6))
def test_permutation_of_tabulated_data_triangle(element_name, order):
    if element_name == "Crouzeix-Raviart" and order != 1:
        pytest.xfail()
    if element_name == "Regge":
<<<<<<< HEAD
        pytest.skip("Permutations not yet implemented for Regge elements.")
=======
        pytest.skip("DOF permutations not yet implemented for Regge elements.")
>>>>>>> f3914cec

    e = basix.create_element(element_name, "triangle", order)

    N = 4
    points = np.array([[i / N, j / N] for i in range(N + 1) for j in range(N + 1 - i)])
    values = e.tabulate(0, points)[0]

    start = sum(e.entity_dofs[0])
    ndofs = e.entity_dofs[1][0]
    if ndofs != 0:
        # Check that the 0th permutation undoes the effect of reflecting edge 0
        reflected_points = np.array([[p[1], p[0]] for p in points])
        reflected_values = e.tabulate(0, reflected_points)[0]

<<<<<<< HEAD
        J = np.array([[0, 1], [1, 0]])
        detJ = np.linalg.det(J)
        K = np.linalg.inv(J)
        mapped_values = np.zeros_like(reflected_values)
        for i, value in enumerate(reflected_values):
            for j in range(e.dim):
                mapped_values[i, j::e.dim] = e.map_push_forward(value[j::e.dim], J, detJ, K)

        for i, j in zip(values, mapped_values):
=======
        if e.mapping_name == "affine":
            pass
        elif e.mapping_name == "covariant piola":
            for i, r in enumerate(reflected_values):
                for j in range(e.dim):
                    reflected_values[i][j::e.dim] = r[j::e.dim][::-1]
        elif e.mapping_name == "contravariant piola":
            for i, r in enumerate(reflected_values):
                for j in range(e.dim):
                    reflected_values[i][j::e.dim] = -r[j::e.dim][::-1]
        elif e.mapping_name == "double covariant piola":
            for i, r in enumerate(reflected_values):
                for j in range(e.dim):
                    reflected_values[i][j::e.dim] = r[j::e.dim][::-1]
        else:
            raise ValueError(f"Unknown mapping: {e.mapping_name}")

        for i, j in zip(values, reflected_values):
>>>>>>> f3914cec
            for d in range(e.value_size):
                i_slice = i[d * e.dim:(d + 1) * e.dim]
                j_slice = j[d * e.dim:(d + 1) * e.dim]
                assert np.allclose((e.base_permutations[0].dot(i_slice))[start: start + ndofs],
                                   j_slice[start: start + ndofs])


@pytest.mark.parametrize("element_name", quadrilateral_elements)
@pytest.mark.parametrize("order", range(1, 6))
def test_permutation_of_tabulated_data_quadrilateral(element_name, order):
    e = basix.create_element(element_name, "quadrilateral", order)

    N = 4
    points = np.array([[i / N, j / N] for i in range(N + 1) for j in range(N + 1)])
    values = e.tabulate(0, points)[0]

    start = sum(e.entity_dofs[0])
    ndofs = e.entity_dofs[1][0]
    if ndofs != 0:
        # Check that the 0th permutation undoes the effect of reflecting edge 0
        reflected_points = np.array([[1 - p[0], p[1]] for p in points])
        reflected_values = e.tabulate(0, reflected_points)[0]

<<<<<<< HEAD
        J = np.array([[-1, 0], [0, 1]])
        detJ = np.linalg.det(J)
        K = np.linalg.inv(J)
        mapped_values = np.zeros_like(reflected_values)
        for i, value in enumerate(reflected_values):
            for j in range(e.dim):
                mapped_values[i, j::e.dim] = e.map_push_forward(value[j::e.dim], J, detJ, K)

        for i, j in zip(values, mapped_values):
=======
        if e.mapping_name == "affine":
            pass
        elif e.mapping_name == "covariant piola":
            for i, r in enumerate(reflected_values):
                for j in range(e.dim):
                    reflected_values[i][j] *= -1
        elif e.mapping_name == "contravariant piola":
            for i, r in enumerate(reflected_values):
                for j in range(e.dim):
                    reflected_values[i][e.dim + j] *= -1
        elif e.mapping_name == "double covariant piola":
            pytest.skip()  # TODO: implement double covariant piola
        else:
            raise ValueError(f"Unknown mapping: {e.mapping_name}")

        for i, j in zip(values, reflected_values):
>>>>>>> f3914cec
            for d in range(e.value_size):
                i_slice = i[d * e.dim:(d + 1) * e.dim]
                j_slice = j[d * e.dim:(d + 1) * e.dim]
                assert np.allclose((e.base_permutations[0].dot(i_slice))[start: start + ndofs],
                                   j_slice[start: start + ndofs])


@pytest.mark.parametrize("element_name", tetrahedron_elements)
@pytest.mark.parametrize("order", range(1, 6))
def test_permutation_of_tabulated_data_tetrahedron(element_name, order):
    if element_name == "Crouzeix-Raviart" and order != 1:
        pytest.xfail()
    if element_name == "Regge":
<<<<<<< HEAD
        pytest.skip("Permutations not yet implemented for Regge elements.")
=======
        pytest.skip("DOF permutations not yet implemented for Regge elements.")
>>>>>>> f3914cec

    e = basix.create_element(element_name, "tetrahedron", order)

    N = 4
    points = np.array([[i / N, j / N, k / N]
                       for i in range(N + 1) for j in range(N + 1 - i) for k in range(N + 1 - i - j)])
    values = e.tabulate(0, points)[0]

    start = sum(e.entity_dofs[0])
    ndofs = e.entity_dofs[1][0]
    if ndofs != 0:
        # Check that the 0th permutation undoes the effect of reflecting edge 0
        reflected_points = np.array([[p[0], p[2], p[1]] for p in points])
        reflected_values = e.tabulate(0, reflected_points)[0]

        J = np.array([[1, 0, 0], [0, 0, 1], [0, 1, 0]])
        detJ = np.linalg.det(J)
        K = np.linalg.inv(J)
        mapped_values = np.zeros_like(reflected_values)
        for i, value in enumerate(reflected_values):
            for j in range(e.dim):
                mapped_values[i, j::e.dim] = e.map_push_forward(value[j::e.dim], J, detJ, K)

        for i, j in zip(values, mapped_values):
            for d in range(e.value_size):
                i_slice = i[d * e.dim:(d + 1) * e.dim]
                j_slice = j[d * e.dim:(d + 1) * e.dim]
                assert np.allclose((e.base_permutations[0].dot(i_slice))[start: start + ndofs],
                                   j_slice[start: start + ndofs])

    start = sum(e.entity_dofs[0]) + sum(e.entity_dofs[1])
    ndofs = e.entity_dofs[2][0]
    if ndofs != 0:
        # Check that the 6th permutation undoes the effect of rotating face 0
        rotated_points = np.array([[p[2], p[0], p[1]] for p in points])
        rotated_values = e.tabulate(0, rotated_points)[0]

        J = np.array([[0, 1, 0], [0, 0, 1], [1, 0, 0]])
        detJ = np.linalg.det(J)
        K = np.linalg.inv(J)
        mapped_values = np.zeros_like(rotated_values)
        for i, value in enumerate(rotated_values):
            for j in range(e.dim):
                mapped_values[i, j::e.dim] = e.map_push_forward(value[j::e.dim], J, detJ, K)

        for i, j in zip(values, mapped_values):
            for d in range(e.value_size):
                i_slice = i[d * e.dim:(d + 1) * e.dim]
                j_slice = j[d * e.dim:(d + 1) * e.dim]
                assert np.allclose(e.base_permutations[6].dot(i_slice)[start: start + ndofs],
                                   j_slice[start: start + ndofs])

    if ndofs != 0:
        # Check that the 7th permutation undoes the effect of reflecting face 0
        reflected_points = np.array([[p[0], p[2], p[1]] for p in points])
        reflected_values = e.tabulate(0, reflected_points)[0]

        J = np.array([[1, 0, 0], [0, 0, 1], [0, 1, 0]])
        detJ = np.linalg.det(J)
        K = np.linalg.inv(J)
        mapped_values = np.zeros_like(reflected_values)
        for i, value in enumerate(reflected_values):
            for j in range(e.dim):
                mapped_values[i, j::e.dim] = e.map_push_forward(value[j::e.dim], J, detJ, K)

        for i, j in zip(values, mapped_values):
            for d in range(e.value_size):
                i_slice = i[d * e.dim:(d + 1) * e.dim]
                j_slice = j[d * e.dim:(d + 1) * e.dim]
                assert np.allclose((e.base_permutations[7].dot(i_slice))[start: start + ndofs],
                                   j_slice[start: start + ndofs])


@pytest.mark.parametrize("element_name", hexahedron_elements)
@pytest.mark.parametrize("order", range(1, 6))
def test_permutation_of_tabulated_data_hexahedron(element_name, order):
    if order > 4 and element_name in ["RTC", "NCE"]:
        pytest.xfail("High order RTC and NCE with equally spaced points are unstable.")

    e = basix.create_element(element_name, "hexahedron", order)

    N = 4
    points = np.array([[i / N, j / N, k / N]
                       for i in range(N + 1) for j in range(N + 1) for k in range(N + 1)])
    values = e.tabulate(0, points)[0]

    start = sum(e.entity_dofs[0])
    ndofs = e.entity_dofs[1][0]
    if ndofs != 0:
        # Check that the 0th permutation undoes the effect of reflecting edge 0
        reflected_points = np.array([[1 - p[0], p[1], p[2]] for p in points])
        reflected_values = e.tabulate(0, reflected_points)[0]

<<<<<<< HEAD
        J = np.array([[-1, 0, 0], [0, 1, 0], [0, 0, 1]])
        detJ = np.linalg.det(J)
        K = np.linalg.inv(J)
        mapped_values = np.zeros_like(reflected_values)
        for i, value in enumerate(reflected_values):
            for j in range(e.dim):
                mapped_values[i, j::e.dim] = e.map_push_forward(value[j::e.dim], J, detJ, K)

        for i, j in zip(values, mapped_values):
=======
        if e.mapping_name == "affine":
            pass
        elif e.mapping_name == "covariant piola":
            for i, r in enumerate(reflected_values):
                reflected_values[i][:e.dim] *= -1
        elif e.mapping_name == "contravariant piola":
            for i, r in enumerate(reflected_values):
                reflected_values[i][1::e.dim] *= -1
                reflected_values[i][2::e.dim] *= -1
        else:
            raise ValueError(f"Unknown mapping: {e.mapping_name}")

        for i, j in zip(values, reflected_values):
>>>>>>> f3914cec
            for d in range(e.value_size):
                i_slice = i[d * e.dim:(d + 1) * e.dim]
                j_slice = j[d * e.dim:(d + 1) * e.dim]
                assert np.allclose((e.base_permutations[0].dot(i_slice))[start: start + ndofs],
                                   j_slice[start: start + ndofs])

    start = sum(e.entity_dofs[0]) + sum(e.entity_dofs[1])
    ndofs = e.entity_dofs[2][0]
    if ndofs != 0:
        # Check that the 12th permutation undoes the effect of rotating face 0
        rotated_points = np.array([[1 - p[1], p[0], p[2]] for p in points])
        rotated_values = e.tabulate(0, rotated_points)[0]

<<<<<<< HEAD
        J = np.array([[0, 1, 0], [-1, 0, 0], [0, 0, 1]])
        detJ = np.linalg.det(J)
        K = np.linalg.inv(J)
        mapped_values = np.zeros_like(rotated_values)
        for i, value in enumerate(rotated_values):
            for j in range(e.dim):
                mapped_values[i, j::e.dim] = e.map_push_forward(value[j::e.dim], J, detJ, K)

        for i, j in zip(values, mapped_values):
=======
        if e.mapping_name == "affine":
            pass
        elif e.mapping_name == "covariant piola":
            for i, r in enumerate(rotated_values):
                for j in range(e.dim):
                    (rotated_values[i][j],
                     rotated_values[i][j + e.dim]) = (r[j + e.dim], -r[j])
        elif e.mapping_name == "contravariant piola":
            for i, r in enumerate(rotated_values):
                for j in range(e.dim):
                    (rotated_values[i][j],
                     rotated_values[i][j + e.dim]) = (-r[j + e.dim], r[j])
        else:
            raise ValueError(f"Unknown mapping: {e.mapping_name}")

        for i, j in zip(values, rotated_values):
>>>>>>> f3914cec
            for d in range(e.value_size):
                i_slice = i[d * e.dim:(d + 1) * e.dim]
                j_slice = j[d * e.dim:(d + 1) * e.dim]
                assert np.allclose(e.base_permutations[12].dot(i_slice)[start: start + ndofs],
                                   j_slice[start: start + ndofs])

    if ndofs != 0:
        # Check that the 13th permutation undoes the effect of reflecting face 0
        reflected_points = np.array([[p[1], p[0], p[2]] for p in points])
        reflected_values = e.tabulate(0, reflected_points)[0]

        J = np.array([[0, 1, 0], [1, 0, 0], [0, 0, 1]])
        detJ = np.linalg.det(J)
        K = np.linalg.inv(J)
        mapped_values = np.zeros_like(reflected_values)
        for i, value in enumerate(reflected_values):
            for j in range(e.dim):
                mapped_values[i, j::e.dim] = e.map_push_forward(value[j::e.dim], J, detJ, K)

        for i, j in zip(values, mapped_values):
            for d in range(e.value_size):
                i_slice = i[d * e.dim:(d + 1) * e.dim]
                j_slice = j[d * e.dim:(d + 1) * e.dim]
                assert np.allclose((e.base_permutations[13].dot(i_slice))[start: start + ndofs],
                                   j_slice[start: start + ndofs])<|MERGE_RESOLUTION|>--- conflicted
+++ resolved
@@ -111,11 +111,7 @@
     if element_name == "Crouzeix-Raviart" and order != 1:
         pytest.xfail()
     if element_name == "Regge":
-<<<<<<< HEAD
-        pytest.skip("Permutations not yet implemented for Regge elements.")
-=======
         pytest.skip("DOF permutations not yet implemented for Regge elements.")
->>>>>>> f3914cec
 
     e = basix.create_element(element_name, "triangle", order)
 
@@ -130,7 +126,6 @@
         reflected_points = np.array([[p[1], p[0]] for p in points])
         reflected_values = e.tabulate(0, reflected_points)[0]
 
-<<<<<<< HEAD
         J = np.array([[0, 1], [1, 0]])
         detJ = np.linalg.det(J)
         K = np.linalg.inv(J)
@@ -140,26 +135,6 @@
                 mapped_values[i, j::e.dim] = e.map_push_forward(value[j::e.dim], J, detJ, K)
 
         for i, j in zip(values, mapped_values):
-=======
-        if e.mapping_name == "affine":
-            pass
-        elif e.mapping_name == "covariant piola":
-            for i, r in enumerate(reflected_values):
-                for j in range(e.dim):
-                    reflected_values[i][j::e.dim] = r[j::e.dim][::-1]
-        elif e.mapping_name == "contravariant piola":
-            for i, r in enumerate(reflected_values):
-                for j in range(e.dim):
-                    reflected_values[i][j::e.dim] = -r[j::e.dim][::-1]
-        elif e.mapping_name == "double covariant piola":
-            for i, r in enumerate(reflected_values):
-                for j in range(e.dim):
-                    reflected_values[i][j::e.dim] = r[j::e.dim][::-1]
-        else:
-            raise ValueError(f"Unknown mapping: {e.mapping_name}")
-
-        for i, j in zip(values, reflected_values):
->>>>>>> f3914cec
             for d in range(e.value_size):
                 i_slice = i[d * e.dim:(d + 1) * e.dim]
                 j_slice = j[d * e.dim:(d + 1) * e.dim]
@@ -183,7 +158,6 @@
         reflected_points = np.array([[1 - p[0], p[1]] for p in points])
         reflected_values = e.tabulate(0, reflected_points)[0]
 
-<<<<<<< HEAD
         J = np.array([[-1, 0], [0, 1]])
         detJ = np.linalg.det(J)
         K = np.linalg.inv(J)
@@ -193,24 +167,6 @@
                 mapped_values[i, j::e.dim] = e.map_push_forward(value[j::e.dim], J, detJ, K)
 
         for i, j in zip(values, mapped_values):
-=======
-        if e.mapping_name == "affine":
-            pass
-        elif e.mapping_name == "covariant piola":
-            for i, r in enumerate(reflected_values):
-                for j in range(e.dim):
-                    reflected_values[i][j] *= -1
-        elif e.mapping_name == "contravariant piola":
-            for i, r in enumerate(reflected_values):
-                for j in range(e.dim):
-                    reflected_values[i][e.dim + j] *= -1
-        elif e.mapping_name == "double covariant piola":
-            pytest.skip()  # TODO: implement double covariant piola
-        else:
-            raise ValueError(f"Unknown mapping: {e.mapping_name}")
-
-        for i, j in zip(values, reflected_values):
->>>>>>> f3914cec
             for d in range(e.value_size):
                 i_slice = i[d * e.dim:(d + 1) * e.dim]
                 j_slice = j[d * e.dim:(d + 1) * e.dim]
@@ -224,11 +180,7 @@
     if element_name == "Crouzeix-Raviart" and order != 1:
         pytest.xfail()
     if element_name == "Regge":
-<<<<<<< HEAD
-        pytest.skip("Permutations not yet implemented for Regge elements.")
-=======
         pytest.skip("DOF permutations not yet implemented for Regge elements.")
->>>>>>> f3914cec
 
     e = basix.create_element(element_name, "tetrahedron", order)
 
@@ -322,7 +274,6 @@
         reflected_points = np.array([[1 - p[0], p[1], p[2]] for p in points])
         reflected_values = e.tabulate(0, reflected_points)[0]
 
-<<<<<<< HEAD
         J = np.array([[-1, 0, 0], [0, 1, 0], [0, 0, 1]])
         detJ = np.linalg.det(J)
         K = np.linalg.inv(J)
@@ -332,21 +283,6 @@
                 mapped_values[i, j::e.dim] = e.map_push_forward(value[j::e.dim], J, detJ, K)
 
         for i, j in zip(values, mapped_values):
-=======
-        if e.mapping_name == "affine":
-            pass
-        elif e.mapping_name == "covariant piola":
-            for i, r in enumerate(reflected_values):
-                reflected_values[i][:e.dim] *= -1
-        elif e.mapping_name == "contravariant piola":
-            for i, r in enumerate(reflected_values):
-                reflected_values[i][1::e.dim] *= -1
-                reflected_values[i][2::e.dim] *= -1
-        else:
-            raise ValueError(f"Unknown mapping: {e.mapping_name}")
-
-        for i, j in zip(values, reflected_values):
->>>>>>> f3914cec
             for d in range(e.value_size):
                 i_slice = i[d * e.dim:(d + 1) * e.dim]
                 j_slice = j[d * e.dim:(d + 1) * e.dim]
@@ -360,7 +296,6 @@
         rotated_points = np.array([[1 - p[1], p[0], p[2]] for p in points])
         rotated_values = e.tabulate(0, rotated_points)[0]
 
-<<<<<<< HEAD
         J = np.array([[0, 1, 0], [-1, 0, 0], [0, 0, 1]])
         detJ = np.linalg.det(J)
         K = np.linalg.inv(J)
@@ -370,24 +305,6 @@
                 mapped_values[i, j::e.dim] = e.map_push_forward(value[j::e.dim], J, detJ, K)
 
         for i, j in zip(values, mapped_values):
-=======
-        if e.mapping_name == "affine":
-            pass
-        elif e.mapping_name == "covariant piola":
-            for i, r in enumerate(rotated_values):
-                for j in range(e.dim):
-                    (rotated_values[i][j],
-                     rotated_values[i][j + e.dim]) = (r[j + e.dim], -r[j])
-        elif e.mapping_name == "contravariant piola":
-            for i, r in enumerate(rotated_values):
-                for j in range(e.dim):
-                    (rotated_values[i][j],
-                     rotated_values[i][j + e.dim]) = (-r[j + e.dim], r[j])
-        else:
-            raise ValueError(f"Unknown mapping: {e.mapping_name}")
-
-        for i, j in zip(values, rotated_values):
->>>>>>> f3914cec
             for d in range(e.value_size):
                 i_slice = i[d * e.dim:(d + 1) * e.dim]
                 j_slice = j[d * e.dim:(d + 1) * e.dim]
